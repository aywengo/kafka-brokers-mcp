--- conflicted
+++ resolved
@@ -7,14 +7,10 @@
 
 import logging
 import sys
-<<<<<<< HEAD
 import os
 
 from fastmcp import FastMCP
-=======
-
-from mcp.server.fastmcp import FastMCP
->>>>>>> ea14e32a
+
 
 # Import modules
 from kafka_cluster_manager import load_cluster_configurations
@@ -61,22 +57,15 @@
 async def get_consumer_groups_resource() -> str:
     return await resources.get_consumer_groups_resource()
 
-<<<<<<< HEAD
-=======
 
 @mcp.resource("kafka://partitions")
 async def get_partitions_resource() -> str:
     return await resources.get_partitions_resource()
->>>>>>> ea14e32a
 
 @mcp.resource("kafka://partitions")
 async def get_partitions_resource() -> str:
     return await resources.get_partitions_resource()
 
-<<<<<<< HEAD
-
-=======
->>>>>>> ea14e32a
 @mcp.resource("kafka://brokers/{name}")
 async def get_cluster_brokers_resource(name: str) -> str:
     return await resources.get_cluster_brokers_resource(name)
